// Copyright (c) 2022, Mysten Labs, Inc.
// SPDX-License-Identifier: Apache-2.0

use std::ops::Deref;
use std::{
    collections::{BTreeMap, BTreeSet},
    sync::Arc,
    time::Duration,
};

use parking_lot::Mutex;
use sui_types::{
    base_types::{AuthorityName, ExecutionDigests, TransactionDigest},
    error::SuiError,
    messages::{CertifiedTransaction, ConfirmationTransaction, TransactionInfoRequest},
    messages_checkpoint::{
        AuthenticatedCheckpoint, AuthorityCheckpointInfo, CertifiedCheckpointSummary,
        CheckpointContents, CheckpointDigest, CheckpointFragment, CheckpointRequest,
        CheckpointResponse, CheckpointSequenceNumber, SignedCheckpointSummary,
    },
};
use tokio::time::timeout;

use crate::{
    authority_aggregator::{AuthorityAggregator, ReduceOutput},
    authority_client::AuthorityAPI,
    checkpoints::{proposal::CheckpointProposal, CheckpointStore},
};
use sui_types::committee::{Committee, StakeUnit};
use sui_types::error::SuiResult;
use tracing::{debug, info, warn};

#[cfg(test)]
pub(crate) mod tests;

use super::ActiveAuthority;

pub struct CheckpointProcessControl {
    /// The time to allow upon quorum failure for sufficient
    /// authorities to come online, to proceed with the checkpointing
    /// main loop.
    pub delay_on_quorum_failure: Duration,

    /// The delay before we retry the process, when there is a local error
    /// that prevented us from making progress, e.g. failed to create
    /// a new proposal, or not ready to set a new checkpoint due to unexecuted transactions.
    pub delay_on_local_failure: Duration,

    /// The time between full iterations of the checkpointing
    /// logic loop.
    pub long_pause_between_checkpoints: Duration,

    /// The time we allow until a quorum of responses
    /// is received.
    pub timeout_until_quorum: Duration,

    /// The time we allow after a quorum is received for
    /// additional responses to arrive.
    pub extra_time_after_quorum: Duration,

    /// The estimate of the consensus delay.
    pub consensus_delay_estimate: Duration,

    /// The amount of time we wait on any specific authority
    /// per request (it could be byzantine)
    pub per_other_authority_delay: Duration,
}

impl Default for CheckpointProcessControl {
    /// Standard parameters (currently set heuristically).
    fn default() -> CheckpointProcessControl {
        CheckpointProcessControl {
            delay_on_quorum_failure: Duration::from_secs(10),
            delay_on_local_failure: Duration::from_secs(3),
            long_pause_between_checkpoints: Duration::from_secs(60),
            timeout_until_quorum: Duration::from_secs(60),
            extra_time_after_quorum: Duration::from_millis(200),
            consensus_delay_estimate: Duration::from_secs(1),
            per_other_authority_delay: Duration::from_secs(30),
        }
    }
}

pub async fn checkpoint_process<A>(
    active_authority: &ActiveAuthority<A>,
    timing: &CheckpointProcessControl,
) where
    A: AuthorityAPI + Send + Sync + 'static + Clone,
{
    if active_authority.state.checkpoints.is_none() {
        // If the checkpointing database is not present, do not
        // operate the active checkpointing logic.
        return;
    }
    info!("Start active checkpoint process.");

    // Safe to unwrap due to check above
    let state_checkpoints = active_authority.state.checkpoints.as_ref().unwrap().clone();

    tokio::time::sleep(timing.long_pause_between_checkpoints).await;

    loop {
        let net = active_authority.net.load().deref().clone();
        let committee = &net.committee;
        if committee != active_authority.state.committee.load().deref().deref() {
            warn!("Inconsistent committee between authority state and authority active");
            tokio::time::sleep(Duration::from_millis(100)).await;
            continue;
        }
        // (1) Get the latest summaries and proposals
        // TODO: This may not work if we are many epochs behind: we won't be able to download
        // from the current network. We will need to consolidate sync implementation.
        let state_of_world = get_latest_proposal_and_checkpoint_from_all(
            net.clone(),
            timing.extra_time_after_quorum,
            timing.timeout_until_quorum,
        )
        .await;

        let (checkpoint, proposals) = match state_of_world {
            Ok(s) => s,
            Err(err) => {
                warn!("Cannot get a quorum of checkpoint information: {:?}", err);
                // Sleep for delay_on_quorum_failure to allow the network to set itself
                // up or the partition to go away.
                tokio::time::sleep(timing.delay_on_quorum_failure).await;
                continue;
            }
        };

        // (2) Sync to the latest checkpoint, this might take some time.
        // Its ok nothing else goes on in terms of the active checkpoint logic
        // while we do sync. We are in any case not in a position to make valuable
        // proposals.
        if let Some(checkpoint) = checkpoint {
            // Check if there are more historic checkpoints to catch up with
            let next_checkpoint = state_checkpoints.lock().next_checkpoint();
            // First sync until before the latest checkpoint. We will special
            // handle the latest checkpoint latter.
            if next_checkpoint < checkpoint.summary.sequence_number {
                // TODO: The sync process only works within an epoch.
                if let Err(err) = sync_to_checkpoint(
                    active_authority,
                    state_checkpoints.clone(),
                    checkpoint.clone(),
                )
                .await
                {
                    warn!("Failure to sync to checkpoint: {:?}", err);
                    // if there was an error we pause to wait for network to come up
                    tokio::time::sleep(timing.delay_on_quorum_failure).await;
                }
                // The above process can take some time, and the latest checkpoint may have
                // already changed. Restart process to be sure.
                continue;
            }

            let result =
                update_latest_checkpoint(active_authority, &state_checkpoints, &checkpoint).await;
            match result {
                Err(err) => {
                    warn!("Failed to update latest checkpoint: {:?}", err);
                    tokio::time::sleep(timing.delay_on_local_failure).await;
                    continue;
                }
                Ok(true) => {
                    let _name = state_checkpoints.lock().name;
                    let _next_checkpoint = state_checkpoints.lock().next_checkpoint();
                    debug!("{_name:?} at checkpoint {_next_checkpoint:?}");
                    tokio::time::sleep(timing.long_pause_between_checkpoints).await;
                    continue;
                }
                Ok(false) => {
                    // Nothing new.
                    // Falling through to start checkpoint making process.
                }
            }
        }

        // (3) Create a new proposal locally. This will also allow other validators
        // to query the proposal.
        let proposal = state_checkpoints.lock().new_proposal(committee.epoch);

        // (4) Check if we need to advance to the next checkpoint, in case >2/3
        // have a proposal out. If so we start creating and injecting fragments
        // into the consensus protocol to make the new checkpoint.
        let weight: StakeUnit = proposals
            .iter()
            .map(|(auth, _)| committee.weight(auth))
            .sum();

        if weight < committee.quorum_threshold() {
            // We don't have a quorum of proposals yet, we won't succeed making a checkpoint
            // even if we try. Sleep and come back latter.
            tokio::time::sleep(timing.delay_on_local_failure).await;
            continue;
        }

        // (5) Now we try to create fragments and construct checkpoint.
        match proposal {
            Ok(my_proposal) => {
                create_fragments_and_make_checkpoint(
                    active_authority,
                    state_checkpoints.clone(),
                    &my_proposal,
                    // We use the list of validators that responded with a proposal
                    // to download proposal details.
                    proposals.into_iter().map(|(name, _)| name).collect(),
                    committee,
                    timing.consensus_delay_estimate,
                )
                .await;
            }
            Err(err) => {
                warn!("Failure to make a new proposal: {:?}", err);
                tokio::time::sleep(timing.delay_on_local_failure).await;
                continue;
            }
        }
    }
}

/// Reads the latest checkpoint / proposal info from all validators
/// and extracts the latest checkpoint as well as the set of proposals
pub async fn get_latest_proposal_and_checkpoint_from_all<A>(
    net: Arc<AuthorityAggregator<A>>,
    timeout_after_quorum: Duration,
    timeout_until_quorum: Duration,
) -> Result<
    (
        Option<CertifiedCheckpointSummary>,
        Vec<(AuthorityName, SignedCheckpointSummary)>,
    ),
    SuiError,
>
where
    A: AuthorityAPI + Send + Sync + 'static + Clone,
{
    #[derive(Default)]
    struct CheckpointSummaries {
        good_weight: StakeUnit,
        bad_weight: StakeUnit,
        responses: Vec<(
            AuthorityName,
            Option<SignedCheckpointSummary>,
            AuthenticatedCheckpoint,
        )>,
        errors: Vec<(AuthorityName, SuiError)>,
    }
    let initial_state = CheckpointSummaries::default();
    let threshold = net.committee.quorum_threshold();
    let validity = net.committee.validity_threshold();
    let final_state = net
        .quorum_map_then_reduce_with_timeout(
            initial_state,
            |_name, client| {
                Box::pin(async move {
                    // Request and return an error if any
                    client
                        .handle_checkpoint(CheckpointRequest::latest(false))
                        .await
                })
            },
            |mut state, name, weight, result| {
                Box::pin(async move {
                    if let Ok(CheckpointResponse {
                        info: AuthorityCheckpointInfo::Proposal { current, previous },
                        ..
                    }) = result
                    {
                        state.responses.push((name, current, previous));
                        state.good_weight += weight;
                    } else {
                        state.bad_weight += weight;

                        // Add to the list of errors.
                        match result {
                            Err(err) => state.errors.push((name, err)),
                            Ok(msg) => state.errors.push((
                                name,
                                SuiError::GenericAuthorityError {
                                    error: format!("Unexpected message: {:?}", msg),
                                },
                            )),
                        }

                        // Return all errors if a quorum is not possible.
                        if state.bad_weight > validity {
                            return Err(SuiError::TooManyIncorrectAuthorities {
                                errors: state.errors,
                            });
                        }
                    }

                    if state.good_weight < threshold {
                        // While we are under the threshold we wait for a longer time
                        Ok(ReduceOutput::Continue(state))
                    } else {
                        // After we reach threshold we wait for potentially less time.
                        Ok(ReduceOutput::ContinueWithTimeout(
                            state,
                            timeout_after_quorum,
                        ))
                    }
                })
            },
            // A long timeout before we hear back from a quorum
            timeout_until_quorum,
        )
        .await?;

    // Extract the highest checkpoint cert returned.
    let mut highest_certificate_cert: Option<CertifiedCheckpointSummary> = None;
    for state in &final_state.responses {
        if let AuthenticatedCheckpoint::Certified(cert) = &state.2 {
            if let Some(old_cert) = &highest_certificate_cert {
                if cert.summary.sequence_number > old_cert.summary.sequence_number {
                    highest_certificate_cert = Some(cert.clone());
                }
            } else {
                highest_certificate_cert = Some(cert.clone());
            }
        }
    }

    // Attempt to construct a newer checkpoint from signed summaries.
    #[allow(clippy::type_complexity)]
    let mut partial_checkpoints: BTreeMap<
        (CheckpointSequenceNumber, CheckpointDigest),
        Vec<(AuthorityName, SignedCheckpointSummary)>,
    > = BTreeMap::new();
    final_state
        .responses
        .iter()
        .for_each(|(auth, _proposal, checkpoint)| {
            if let AuthenticatedCheckpoint::Signed(signed) = checkpoint {
                // We are interested in this signed checkpoint only if it is
                // newer than the highest known cert checkpoint.
                if let Some(newest_checkpoint) = &highest_certificate_cert {
                    if newest_checkpoint.summary.sequence_number >= signed.summary.sequence_number {
                        return;
                    }
                }

                // Collect signed checkpoints by sequence number and digest.
                partial_checkpoints
                    .entry((signed.summary.sequence_number, signed.summary.digest()))
                    .or_insert_with(Vec::new)
                    .push((*auth, signed.clone()));
            }
        });

    // We use a BTreeMap here to ensure we iterate in increasing order of checkpoint
    // sequence numbers. If we find a valid checkpoint we are sure this is the highest.
    partial_checkpoints
        .iter()
        .for_each(|((_seq, _digest), signed)| {
            let weight: StakeUnit = signed
                .iter()
                .map(|(auth, _)| net.committee.weight(auth))
                .sum();

            // Reminder: a valid checkpoint only contains a validity threshold (1/3 N + 1) of signatures.
            //           The reason is that if >3/2 of node fragments are used to construct the checkpoint
            //           only 1/3N + 1 honest nodes are guaranteed to be able to fully reconstruct and sign
            //           the checkpoint for others to download.
            if weight >= net.committee.validity_threshold() {
                // Try to construct a valid checkpoint.
                let certificate = CertifiedCheckpointSummary::aggregate(
                    signed.iter().map(|(_, signed)| signed.clone()).collect(),
                    &net.committee,
                );
                if let Ok(cert) = certificate {
                    highest_certificate_cert = Some(cert);
                }
            }
        });

    let next_proposal_sequence_number = highest_certificate_cert
        .as_ref()
        .map(|cert| cert.summary.sequence_number + 1)
        .unwrap_or(0);

    // Collect proposals
    let proposals: Vec<_> = final_state
        .responses
        .iter()
        .filter_map(|(auth, proposal, _checkpoint)| {
            if let Some(p) = proposal {
                if p.summary.sequence_number == next_proposal_sequence_number {
                    return Some((*auth, p.clone()));
                }
            }
            None
        })
        .collect();

    Ok((highest_certificate_cert, proposals))
}

/// The latest certified checkpoint can either be a checkpoint downloaded from another validator,
/// or constructed locally using a quorum of signed checkpoints. In the latter case, we won't be
/// able to download it from anywhere, but only need contents to make sure we can update it.
/// Such content can either be obtained locally if there was already a signed checkpoint, or
/// downloaded from other validators if not available.
async fn update_latest_checkpoint<A>(
    active_authority: &ActiveAuthority<A>,
    state_checkpoints: &Arc<Mutex<CheckpointStore>>,
    checkpoint: &CertifiedCheckpointSummary,
) -> SuiResult<bool>
where
    A: AuthorityAPI + Send + Sync + 'static + Clone,
{
    let latest_local_checkpoint = state_checkpoints.lock().latest_stored_checkpoint()?;
    enum Action {
        Promote,
        NewCert,
        Nothing,
    }
    let seq = checkpoint.summary.sequence_number;
    let action = match latest_local_checkpoint {
        None => Action::NewCert,
        Some(AuthenticatedCheckpoint::Certified(c)) if c.summary.sequence_number + 1 == seq => {
            Action::NewCert
        }
        Some(AuthenticatedCheckpoint::Signed(s)) if s.summary.sequence_number == seq => {
            Action::Promote
        }
        Some(a) => {
            assert!(
                a.summary().sequence_number >= seq,
                "We should have run sync before this"
            );
            Action::Nothing
        }
    };
    let self_name = active_authority.state.name;
    let committee = &active_authority.net.load().committee;
    match action {
        Action::Promote => {
            state_checkpoints
                .lock()
                .promote_signed_checkpoint_to_cert(checkpoint, committee)?;
            Ok(true)
        }
        Action::NewCert => {
            let available_authorities: BTreeSet<_> = checkpoint
<<<<<<< HEAD
                .signatory_authorities(committee)
                .filter_map(|x| match x {
                    Ok(&a) => {
                        if a != self_name {
                            Some(Ok(a))
                        } else {
                            None
                        }
                    }
                    Err(e) => Some(Err(e)),
                })
                .collect::<SuiResult<_>>()?;
            if let Ok((_, contents)) = get_one_checkpoint_with_contents(
                net.clone(),
                &checkpoint.summary,
=======
                .signatory_authorities()
                .filter(|a| **a != self_name)
                .cloned()
                .collect();
            let (_, contents) = get_one_checkpoint_with_contents(
                active_authority.net.load().clone(),
                checkpoint.summary.sequence_number,
>>>>>>> 33c971bf
                &available_authorities,
            )
            .await?;
            state_checkpoints
                .lock()
                .process_new_checkpoint_certificate(
                    checkpoint,
                    &contents,
                    committee,
                    active_authority.state.database.clone(),
                )?;
            Ok(true)
        }
        Action::Nothing => Ok(false),
    }
}

/// Download all checkpoints that are not known to us
pub async fn sync_to_checkpoint<A>(
    active_authority: &ActiveAuthority<A>,
    checkpoint_db: Arc<Mutex<CheckpointStore>>,
    latest_known_checkpoint: CertifiedCheckpointSummary,
) -> SuiResult
where
    A: AuthorityAPI + Send + Sync + 'static + Clone,
{
    let _name = active_authority.state.name;
    let net = active_authority.net.load();
    // Get out last checkpoint
    let latest_checkpoint = checkpoint_db.lock().latest_stored_checkpoint()?;
    // We use the latest available authorities not the authorities that signed the checkpoint
    // since these might be gone after the epoch they were active.
    let available_authorities: BTreeSet<_> = latest_known_checkpoint
        .signatory_authorities(&net.committee)
        .collect::<SuiResult<BTreeSet<_>>>()?
        .iter()
        .map(|&&x| x)
        .collect();

    // Check if the latest checkpoint is merely a signed checkpoint, and if
    // so download a full certificate for it.
    if let Some(AuthenticatedCheckpoint::Signed(signed)) = &latest_checkpoint {
        let seq = *signed.summary.sequence_number();
        debug!("Partial Sync ({_name:?}): {seq:?}",);
        let (past, _contents) =
            get_one_checkpoint(net.clone(), seq, false, &available_authorities).await?;

        checkpoint_db
            .lock()
            .promote_signed_checkpoint_to_cert(&past, &net.committee)?;
    }

    let full_sync_start = latest_checkpoint
        .map(|chk| chk.summary().sequence_number + 1)
        .unwrap_or(0);

    for seq in full_sync_start..latest_known_checkpoint.summary.sequence_number {
        debug!("Full Sync ({_name:?}): {seq:?}");
        let (past, contents) =
            get_one_checkpoint_with_contents(net.clone(), seq, &available_authorities).await?;

        checkpoint_db.lock().process_new_checkpoint_certificate(
            &past,
            &contents,
            &net.committee,
            active_authority.state.database.clone(),
        )?;
    }

    Ok(())
}

pub async fn get_one_checkpoint_with_contents<A>(
    net: Arc<AuthorityAggregator<A>>,
    sequence_number: CheckpointSequenceNumber,
    available_authorities: &BTreeSet<AuthorityName>,
) -> Result<(CertifiedCheckpointSummary, CheckpointContents), SuiError>
where
    A: AuthorityAPI + Send + Sync + 'static + Clone,
{
    get_one_checkpoint(net, sequence_number, true, available_authorities)
        .await
        // unwrap ok because of true param above.
        .map(|ok| (ok.0, ok.1.unwrap()))
}

/// Gets one checkpoint certificate and optionally its contents. Note this must be
/// given a checkpoint number that the validator knows exists, for examples because
/// they have seen a subsequent certificate.
#[allow(clippy::collapsible_match)]
pub async fn get_one_checkpoint<A>(
    net: Arc<AuthorityAggregator<A>>,
    sequence_number: CheckpointSequenceNumber,
    contents: bool,
    available_authorities: &BTreeSet<AuthorityName>,
) -> Result<(CertifiedCheckpointSummary, Option<CheckpointContents>), SuiError>
where
    A: AuthorityAPI + Send + Sync + 'static + Clone,
{
    net.get_certified_checkpoint(
        &CheckpointRequest::past(sequence_number, contents),
        available_authorities,
        // Loop forever until we get the cert from someone.
        None,
    )
    .await
}

/// Picks other authorities at random and constructs checkpoint fragments
/// that are submitted to consensus. The process terminates when a future
/// checkpoint is created, or we run out of validators.
/// Returns whether we have successfully created a new checkpoint.
pub async fn create_fragments_and_make_checkpoint<A>(
    active_authority: &ActiveAuthority<A>,
    checkpoint_db: Arc<Mutex<CheckpointStore>>,
    my_proposal: &CheckpointProposal,
    mut available_authorities: BTreeSet<AuthorityName>,
    committee: &Committee,
    consensus_delay_estimate: Duration,
) where
    A: AuthorityAPI + Send + Sync + 'static + Clone,
{
    // Pick another authority, get their proposal, and submit it to consensus
    // Exit when we have a checkpoint proposal.

    available_authorities.remove(&active_authority.state.name); // remove ourselves

    let next_checkpoint_sequence_number = checkpoint_db.lock().next_checkpoint();
    let mut fragments_num = 0;

    for authority in committee.shuffle_by_stake() {
        // We have ran out of authorities?
        if available_authorities.is_empty() {
            // We have created as many fragments as possible, so exit.
            break;
        }
        if !available_authorities.remove(authority) {
            continue;
        }

        // Get a client
        let client = active_authority.net.load().authority_clients[authority].clone();

        if let Ok(response) = client
            .handle_checkpoint(CheckpointRequest::latest(true))
            .await
        {
            if let AuthorityCheckpointInfo::Proposal { current, previous } = &response.info {
                // Check if there is a latest checkpoint
                if let AuthenticatedCheckpoint::Certified(prev) = previous {
                    if prev.summary.sequence_number >= next_checkpoint_sequence_number {
                        // We are now behind, stop the process
                        break;
                    }
                }

                // For some reason the proposal is empty?
                if current.is_none() || response.detail.is_none() {
                    continue;
                }

                // Check the proposal is also for the same checkpoint sequence number
                if current.as_ref().unwrap().summary.sequence_number()
                    != my_proposal.sequence_number()
                {
                    // Target validator could be byzantine, just ignore it.
                    continue;
                }

                let other_proposal = CheckpointProposal::new(
                    current.as_ref().unwrap().clone(),
                    response.detail.unwrap(),
                );

                let fragment = my_proposal.fragment_with(&other_proposal);

                // We need to augment the fragment with the missing transactions
                match augment_fragment_with_diff_transactions(active_authority, fragment).await {
                    Ok(fragment) => {
                        // On success send the fragment to consensus
                        let proposer = fragment.proposer.authority();
                        let other = fragment.other.authority();
                        debug!("Send fragment: {proposer:?} -- {other:?}");
                        let _ = checkpoint_db.lock().submit_local_fragment_to_consensus(
                            &fragment,
                            &active_authority.state.committee.load(),
                        );
                    }
                    Err(err) => {
                        // TODO: some error occurred -- log it.
                        warn!("Error augmenting the fragment: {err:?}");
                    }
                }

                fragments_num += 1;
                if fragments_num <= 2 {
                    // There is no point to make a checkpoint if we don't have enough fragments.
                    continue;
                }
                // TODO: here we should really wait until the fragment is sequenced, otherwise
                //       we would be going ahead and sequencing more fragments that may not be
                //       needed. For the moment we just linearly back-off.
                tokio::time::sleep(fragments_num * consensus_delay_estimate).await;
                let result = checkpoint_db.lock().attempt_to_construct_checkpoint(
                    active_authority.state.database.clone(),
                    committee,
                );

                match result {
                    Err(err) => {
                        // We likely don't have enough fragments, keep trying.
                        debug!(
                            ?next_checkpoint_sequence_number,
                            ?fragments_num,
                            "Failed to construct checkpoint: {:?}",
                            err
                        );
                        continue;
                    }
                    Ok(()) => {
                        // A new checkpoint has been made.
                        break;
                    }
                }
            }
        }
    }
}

/// Given a fragment with this authority as the proposer and another authority as the counterpart,
/// augment the fragment with all actual certificates corresponding to the differences. Some will
/// come from the local database, but others will come from downloading them from the other
/// authority.
pub async fn augment_fragment_with_diff_transactions<A>(
    active_authority: &ActiveAuthority<A>,
    mut fragment: CheckpointFragment,
) -> Result<CheckpointFragment, SuiError>
where
    A: AuthorityAPI + Send + Sync + 'static + Clone,
{
    let mut diff_certs: BTreeMap<ExecutionDigests, CertifiedTransaction> = BTreeMap::new();

    // These are the trasnactions that we have that the other validator does not
    // have, so we can read them from our local database.
    for tx_digest in &fragment.diff.second.items {
        let cert = active_authority
            .state
            .read_certificate(&tx_digest.transaction)
            .await?
            .ok_or(SuiError::CertificateNotfound {
                certificate_digest: tx_digest.transaction,
            })?;
        diff_certs.insert(*tx_digest, cert);
    }

    // These are the transactions that the other node has, so we have to potentially
    // download them from the remote node.
    let client = active_authority
        .net
        .load()
        .clone_client(fragment.other.authority());
    for tx_digest in &fragment.diff.first.items {
        let response = client
            .handle_transaction_info_request(TransactionInfoRequest::from(tx_digest.transaction))
            .await?;
        let cert = response
            .certified_transaction
            .ok_or(SuiError::CertificateNotfound {
                certificate_digest: tx_digest.transaction,
            })?;
        diff_certs.insert(*tx_digest, cert);
    }

    if !diff_certs.is_empty() {
        let len = diff_certs.len();
        debug!("Augment fragment with: {len:?} tx");
    }

    // Augment the fragment in place.
    fragment.certs = diff_certs;

    Ok(fragment)
}

/// Sync to a transaction certificate
pub async fn sync_digest<A>(
    name: AuthorityName,
    net: Arc<AuthorityAggregator<A>>,
    cert_digest: TransactionDigest,
    timeout_period: Duration,
) -> Result<(), SuiError>
where
    A: AuthorityAPI + Send + Sync + 'static + Clone,
{
    let mut source_authorities: BTreeSet<AuthorityName> = net.committee.names().copied().collect();
    source_authorities.remove(&name);

    // Now try to update the destination authority sequentially using
    // the source authorities we have sampled.
    debug_assert!(!source_authorities.is_empty());
    for source_authority in source_authorities {
        // Note: here we could improve this function by passing into the
        //       `sync_authority_source_to_destination` call a cache of
        //       certificates and parents to avoid re-downloading them.

        let client = net.clone_client(&source_authority);
        let sync_fut = async {
            let response = client
                .handle_transaction_info_request(TransactionInfoRequest::from(cert_digest))
                .await?;

            // If we have cert, use that cert to sync
            if let Some(cert) = response.certified_transaction {
                net.sync_certificate_to_authority_with_timeout(
                    ConfirmationTransaction::new(cert.clone()),
                    name,
                    // Ok to have a fixed, and rather long timeout, since the future is controlled,
                    // and interrupted by a global timeout as well, that can be controlled.
                    Duration::from_secs(60),
                    3,
                )
                .await?;

                return Result::<(), SuiError>::Ok(());
            }

            // If we have a transaction, make a cert and sync
            if let Some(transaction) = response.signed_transaction {
                // Make a cert afresh
                let (cert, _effects) = net
                    .execute_transaction(&transaction.to_transaction())
                    .await
                    .map_err(|_e| SuiError::AuthorityUpdateFailure)?;

                // Make sure the cert is syned with this authority
                net.sync_certificate_to_authority_with_timeout(
                    ConfirmationTransaction::new(cert.clone()),
                    name,
                    // Ok to have a fixed, and rather long timeout, since the future is controlled,
                    // and interrupted by a global timeout as well, that can be controlled.
                    Duration::from_secs(60),
                    3,
                )
                .await?;

                return Result::<(), SuiError>::Ok(());
            }

            Err(SuiError::AuthorityUpdateFailure)
        };

        // Be careful.  timeout() returning OK just means the Future completed.
        if let Ok(inner_res) = timeout(timeout_period, sync_fut).await {
            match inner_res {
                Ok(_) => {
                    // If the updates succeeds we return, since there is no need
                    // to try other sources.
                    return Ok(());
                }
                // Getting here means the sync_authority_source fn finished within timeout but errored out.
                Err(_err) => {
                    warn!("Failed sync with {:?}", source_authority);
                }
            }
        } else {
            warn!("Timeout exceeded");
        }

        // If we are here it means that the update failed, either due to the
        // source being faulty or the destination being faulty.
        //
        // TODO: We should probably be keeping a record of suspected faults
        // upon failure to de-prioritize authorities that we have observed being
        // less reliable.
    }

    // Eventually we should add more information to this error about the destination
    // and maybe event the certificate.
    Err(SuiError::AuthorityUpdateFailure)
}<|MERGE_RESOLUTION|>--- conflicted
+++ resolved
@@ -445,7 +445,6 @@
         }
         Action::NewCert => {
             let available_authorities: BTreeSet<_> = checkpoint
-<<<<<<< HEAD
                 .signatory_authorities(committee)
                 .filter_map(|x| match x {
                     Ok(&a) => {
@@ -458,18 +457,9 @@
                     Err(e) => Some(Err(e)),
                 })
                 .collect::<SuiResult<_>>()?;
-            if let Ok((_, contents)) = get_one_checkpoint_with_contents(
-                net.clone(),
-                &checkpoint.summary,
-=======
-                .signatory_authorities()
-                .filter(|a| **a != self_name)
-                .cloned()
-                .collect();
             let (_, contents) = get_one_checkpoint_with_contents(
                 active_authority.net.load().clone(),
                 checkpoint.summary.sequence_number,
->>>>>>> 33c971bf
                 &available_authorities,
             )
             .await?;
